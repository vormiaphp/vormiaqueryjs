{
  "name": "vormiaqueryjs",
<<<<<<< HEAD
  "version": "1.3.29",
=======
  "version": "1.4.0",
>>>>>>> 68c486d3
  "description": "Vormia Query Js - A npm package for query management with VormiaPHP laravel Backend application, featuring comprehensive debug and notification system",
  "main": "dist/esm/index.mjs",
  "module": "dist/esm/index.mjs",
  "type": "module",
  "exports": {
    ".": "./dist/esm/index.mjs",
    "./react": {
      "import": "./dist/esm/adapters/react/useVormiaQuery.mjs",
      "types": "./dist/types/adapters/react/useVormiaQuery.d.ts"
    },
    "./react/VormiaProvider": {
      "import": "./dist/esm/adapters/react/VormiaProvider.mjs",
      "types": "./dist/types/adapters/react/VormiaProvider.d.ts"
    },
    "./svelte": "./dist/esm/adapters/svelte.mjs",
    "./solid": "./dist/esm/adapters/solid.mjs",
    "./core": "./dist/esm/core.mjs",
    "./vue": "./dist/esm/adapters/vue.mjs",
    "./qwik": "./dist/esm/adapters/qwik.mjs"
  },
  "files": [
    "dist"
  ],
  "keywords": [
    "vormia",
    "vormiaquery",
    "react",
    "hooks",
    "tanstack-query",
    "axios",
    "laravel",
    "vormia",
    "data-fetching",
    "api",
    "debug",
    "notifications",
    "error-handling",
    "form-validation",
    "field-errors"
  ],
  "homepage": "https://github.com/vormiaphp/vormiaqueryjs#readme",
  "bugs": {
    "url": "https://github.com/vormiaphp/vormiaqueryjs/issues"
  },
  "repository": {
    "type": "git",
    "url": "git+https://github.com/vormiaphp/vormiaqueryjs.git"
  },
  "license": "MIT",
  "author": "vormiateam",

  "scripts": {
    "dev": "vite",
    "build": "vite build",
    "preview": "vite preview",
    "prepare": "vite build",
    "test": "NODE_OPTIONS=--experimental-vm-modules vitest run",
    "test:watch": "NODE_OPTIONS=--experimental-vm-modules vitest",
    "test:coverage": "NODE_OPTIONS=--experimental-vm-modules vitest run --coverage",
    "lint": "eslint src --ext .js,.jsx",
    "lint:fix": "eslint src --ext .js,.jsx --fix"
  },
  "peerDependencies": {
    "@builder.io/qwik": ">=0.0.0",
    "@tanstack/react-query": ">=5.0.0",
    "axios": "^1.0.0",
    "react": ">=16.8.0",
    "react-dom": ">=16.8.0",
    "solid-js": ">=1.0.0",
    "svelte": ">=3.0.0",
    "vue": ">=3.0.0"
  },
  "peerDependenciesMeta": {
    "svelte": {
      "optional": true
    },
    "solid-js": {
      "optional": true
    },
    "vue": {
      "optional": true
    },
    "@builder.io/qwik": {
      "optional": true
    }
  },
  "devDependencies": {
    "@builder.io/qwik": "^1.14.1",
    "@eslint/js": "^9.30.1",
    "@sveltejs/vite-plugin-svelte": "^3.0.1",
    "@tanstack/react-query": "^5.0.0",
    "@testing-library/dom": "^10.0.0",
    "@testing-library/jest-dom": "^6.4.2",
    "@testing-library/react": "^14.2.1",
    "@testing-library/svelte": "^4.0.3",
    "@testing-library/user-event": "^14.5.2",
    "@types/node": "^20.11.19",
    "@vitejs/plugin-react": "^4.2.1",
    "@vitest/coverage-v8": "^1.2.2",
    "@vitest/ui": "^1.2.2",
    "autoprefixer": "^10.4.16",
    "eslint": "^9.30.1",
    "globals": "^16.3.0",
    "jsdom": "^24.0.0",
    "postcss": "^8.4.31",
    "solid-js": "^1.9.7",
    "svelte": "^4.2.7",
    "tailwindcss": "^3.4.1",
    "terser": "^5.27.0",
    "vite": "^5.0.0",
    "vite-plugin-lib-inject-css": "^2.2.2",
    "vitest": "^1.2.2",
    "vue": "^3.5.17"
  },
  "dependencies": {
    "crypto-js": "^4.2.0"
  }
}<|MERGE_RESOLUTION|>--- conflicted
+++ resolved
@@ -1,10 +1,6 @@
 {
   "name": "vormiaqueryjs",
-<<<<<<< HEAD
-  "version": "1.3.29",
-=======
   "version": "1.4.0",
->>>>>>> 68c486d3
   "description": "Vormia Query Js - A npm package for query management with VormiaPHP laravel Backend application, featuring comprehensive debug and notification system",
   "main": "dist/esm/index.mjs",
   "module": "dist/esm/index.mjs",
